package f2

import (
	"bufio"
	"encoding/json"
	"errors"
	"fmt"
	"os"
	"path/filepath"
	"regexp"
	"runtime"
	"strings"
	"time"

	"github.com/adrg/xdg"
	"github.com/pterm/pterm"
	"github.com/urfave/cli/v2"
)

var (
	errInvalidArgument = errors.New(
<<<<<<< HEAD
		"Invalid argument: one of `-f`, `-r` or `-u` must be present and set to a non empty string value. Use 'f2 --help' for more information",
=======
		"Invalid argument: one of `-f`, `-r`, `-csv` or `-u` must be present and set to a non empty string value\nUse 'f2 --help' for more information",
>>>>>>> b24a2886
	)

	errConflictDetected = errors.New(
		"Resolve conflicts before proceeding or use the -F flag to auto fix all conflicts",
	)

	errCSVReadFailed = errors.New("Unable to read CSV file")
)

const (
	windows = "windows"
	darwin  = "darwin"
)

const (
	dotCharacter = 46
)

// Change represents a single filename change.
type Change struct {
	index          int
	originalSource string
	BaseDir        string `json:"base_dir"`
	Source         string `json:"source"`
	Target         string `json:"target"`
	IsDir          bool   `json:"is_dir"`
	WillOverwrite  bool   `json:"-"`
}

// renameError represents an error that occurs when
// renaming a file.
type renameError struct {
	entry Change
	err   error
}

// Operation represents a batch renaming operation.
type Operation struct {
	paths             []Change
	matches           []Change
	conflicts         map[conflictType][]Conflict
	findSlice         []string
	replacement       string
	replacementSlice  []string
	startNumber       int
	exec              bool
	fixConflicts      bool
	includeHidden     bool
	includeDir        bool
	onlyDir           bool
	ignoreCase        bool
	ignoreExt         bool
	searchRegex       *regexp.Regexp
	directories       []string
	recursive         bool
	workingDir        string
	stringLiteralMode bool
	excludeFilter     []string
	maxDepth          int
	sort              string
	reverseSort       bool
	quiet             bool
	errors            []renameError
	revert            bool
	numberOffset      []int
	replaceLimit      int
	allowOverwrites   bool
<<<<<<< HEAD
	verbose           bool
=======
	csvFilename       string
>>>>>>> b24a2886
}

type backupFile struct {
	WorkingDir string   `json:"working_dir"`
	Date       string   `json:"date"`
	Operations []Change `json:"operations"`
}

// writeToFile writes the details of a successful operation
// to the specified output file, creating it if necessary.
func (op *Operation) writeToFile(outputFile string) (err error) {
	// Create or truncate file
	file, err := os.Create(outputFile)
	if err != nil {
		return err
	}

	defer func() {
		ferr := file.Close()
		if ferr != nil {
			err = ferr
		}
	}()

	mf := backupFile{
		WorkingDir: op.workingDir,
		Date:       time.Now().Format(time.RFC3339),
		Operations: op.matches,
	}

	writer := bufio.NewWriter(file)

	b, err := json.MarshalIndent(mf, "", "    ")
	if err != nil {
		return err
	}

	_, err = writer.Write(b)
	if err != nil {
		return err
	}

	return writer.Flush()
}

// undo reverses a successful renaming operation indicated
// in the specified map file. The undo file is deleted
// if the operation is successfully reverted.
func (op *Operation) undo(path string) error {
	file, err := os.ReadFile(path)
	if err != nil {
		return err
	}

	var bf backupFile

	err = json.Unmarshal(file, &bf)
	if err != nil {
		return err
	}

	op.matches = bf.Operations

	for i, v := range op.matches {
		ch := v
		ch.Source = v.Target
		ch.Target = v.Source

		op.matches[i] = ch
	}

	// Sort only in print mode
	if !op.exec && op.sort != "" {
		err = op.sortBy()
		if err != nil {
			return err
		}
	}

	err = op.apply()
	if err != nil {
		return err
	}

	if op.exec {
		if err = os.Remove(path); err != nil {
			pterm.Warning.Printfln(
				"Unable to remove redundant backup file '%s' after successful undo operation.",
				pterm.LightYellow(path),
			)
		}
	}

	return nil
}

// printChanges displays the changes to be made in a
// table format.
func (op *Operation) printChanges() {
	var data = make([][]string, len(op.matches))

	for i, v := range op.matches {
		source := filepath.Join(v.BaseDir, v.Source)
		target := filepath.Join(v.BaseDir, v.Target)

		status := pterm.Green("ok")
		if source == target {
			status = pterm.Yellow("unchanged")
		}

		if v.WillOverwrite {
			status = pterm.Yellow("overwriting")
		}

		d := []string{source, target, status}
		data[i] = d
	}

	printTable(data)
}

// rename iterates over all the matches and renames them on the filesystem
// directories are auto-created if necessary.
// Errors are aggregated instead of being reported one by one.
func (op *Operation) rename() {
	var errs []renameError

	renamed := []Change{}

	for _, ch := range op.matches {
		var source, target = ch.Source, ch.Target
		source = filepath.Join(ch.BaseDir, source)
		target = filepath.Join(ch.BaseDir, target)

		// skip unchanged file names
		if source == target {
			continue
		}

		renameErr := renameError{
			entry: ch,
		}

		// If target contains a slash, create all missing
		// directories before renaming the file
		if strings.Contains(ch.Target, "/") ||
			strings.Contains(ch.Target, `\`) && runtime.GOOS == windows {
			// No need to check if the `dir` exists or if there are several
			// consecutive slashes since `os.MkdirAll` handles that
			dir := filepath.Dir(ch.Target)

			err := os.MkdirAll(filepath.Join(ch.BaseDir, dir), 0750)
			if err != nil {
				renameErr.err = err
				errs = append(errs, renameErr)

				continue
			}
		}

		if err := os.Rename(source, target); err != nil {
			renameErr.err = err
			errs = append(errs, renameErr)

			if op.verbose {
				pterm.Error.Printfln("Failed to rename %s to %s", source, target)
			}
		} else if op.verbose {
			pterm.Success.Printfln("Renamed %s to %s", source, target)
		}

		renamed = append(renamed, ch)
	}

	op.matches = renamed
	op.errors = errs
}

// reportErrors displays the errors that occur during a renaming operation.
func (op *Operation) reportErrors() {
	var data = make([][]string, len(op.errors)+len(op.matches))

	for i, v := range op.matches {
		source := filepath.Join(v.BaseDir, v.Source)
		target := filepath.Join(v.BaseDir, v.Target)
		d := []string{source, target, pterm.Green("success")}
		data[i] = d
	}

	for i, v := range op.errors {
		source := filepath.Join(v.entry.BaseDir, v.entry.Source)
		target := filepath.Join(v.entry.BaseDir, v.entry.Target)

		msg := v.err.Error()
		if strings.IndexByte(msg, ':') != -1 {
			msg = strings.TrimSpace(msg[strings.IndexByte(msg, ':'):])
		}

		d := []string{
			source,
			target,
			pterm.Red(strings.TrimPrefix(msg, ": ")),
		}
		data[i+len(op.matches)] = d
	}

	printTable(data)
}

// handleErrors is used to report the errors and write any successful
// operations to a file.
func (op *Operation) handleErrors() error {
	// first remove the error entries from the matches so they are not confused
	// with successful operations
	for _, v := range op.errors {
		target := v.entry.Target
		for j := len(op.matches) - 1; j >= 0; j-- {
			if target == op.matches[j].Target {
				op.matches = append(op.matches[:j], op.matches[j+1:]...)
			}
		}
	}

	op.reportErrors()

	var err error
	if len(op.matches) > 0 && !op.revert {
		err = op.backup()
	}

	msg := fmt.Sprintf(
		"Some files could not be renamed. To revert the changes, run: %s",
		pterm.Yellow("f2 -u"),
	)
	if op.revert {
		msg = "Some files could not be reverted. See above table for the full explanation."
	}

	if err == nil && len(op.matches) > 0 {
		return fmt.Errorf(msg)
	} else if err != nil && len(op.matches) > 0 {
		return fmt.Errorf("The above files could not be renamed")
	}

	return fmt.Errorf("The renaming operation failed due to the above errors")
}

// backup creates the path where the backup file
// will be written to.
func (op *Operation) backup() error {
	workingDir := strings.ReplaceAll(op.workingDir, pathSeperator, "_")
	if runtime.GOOS == windows {
		workingDir = strings.ReplaceAll(workingDir, ":", "_")
	}

	file := workingDir + ".json"

	backupFile, err := xdg.DataFile(filepath.Join("f2", "backups", file))
	if err != nil {
		return err
	}

	return op.writeToFile(backupFile)
}

// noMatches prints out a message if the renaming operation
// failed to match any files.
func (op *Operation) noMatches() {
	msg := "Failed to match any files"
	if op.revert {
		msg = "No operations to undo"
	}

	if !op.quiet {
		pterm.Info.Println(msg)
	}
}

// execute applies the renaming operation to the filesystem.
// A backup file is auto created as long as at least one file
// was renamed and it wasn't an undo operation.
func (op *Operation) execute() error {
	if op.includeDir || op.revert {
		op.sortMatches()
	}

	op.rename()

	if len(op.errors) > 0 {
		return op.handleErrors()
	}

	if len(op.matches) > 0 && !op.revert {
		return op.backup()
	}

	if !op.quiet && !op.revert {
		pterm.Info.Println("No files were renamed")
	}

	return nil
}

// dryRun prints the changes to be made to the standard output.
func (op *Operation) dryRun() {
	if !op.quiet {
		op.printChanges()
		pterm.Info.Printfln(
			"Use the -x or --exec flag to apply the above changes",
		)
	}
}

// apply prints the changes to be made in dry-run mode
// or commits the operation to the filesystem if in execute mode.
// If conflicts are detected, the operation is aborted and the conflicts
// are printed out so that they may be corrected by the user.
func (op *Operation) apply() error {
	if len(op.matches) == 0 {
		op.noMatches()
		return nil
	}

	op.detectConflicts()

	if len(op.conflicts) > 0 && !op.fixConflicts {
		if !op.quiet {
			op.reportConflicts()
		}

		return errConflictDetected
	}

	if op.exec {
		return op.execute()
	}

	op.dryRun()

	return nil
}

// findMatches locates matches for the search pattern
// in each filename. Hidden files and directories are exempted
// by default.
func (op *Operation) findMatches() error {
	for _, v := range op.paths {
		filename := filepath.Base(v.Source)

		if v.IsDir && !op.includeDir {
			continue
		}

		if op.onlyDir && !v.IsDir {
			continue
		}

		// ignore dotfiles on unix and hidden files on windows
		if !op.includeHidden {
			r, err := isHidden(filename, v.BaseDir)
			if err != nil {
				return err
			}

			if r {
				continue
			}
		}

		var f = filename
		if op.ignoreExt {
			f = filenameWithoutExtension(f)
		}

		matched := op.searchRegex.MatchString(f)
		if matched {
			op.matches = append(op.matches, v)
		}
	}

	return nil
}

// filterMatches excludes any files or directories that match
// the find pattern in accordance with the provided exclude pattern.
func (op *Operation) filterMatches() error {
	var filtered []Change

	filters := strings.Join(op.excludeFilter, "|")

	regex, err := regexp.Compile(filters)
	if err != nil {
		return err
	}

	for _, m := range op.matches {
		if !regex.MatchString(m.Source) {
			filtered = append(filtered, m)
		}
	}

	op.matches = filtered

	return nil
}

// setPaths creates a Change struct for each path.
func (op *Operation) setPaths(paths map[string][]os.DirEntry) {
	if op.exec {
		if !indexRegex.MatchString(op.replacement) {
			op.paths = op.sortPaths(paths, false)
			return
		}
	}

	// Don't bother sorting the paths in alphabetical order
	// if a different sort has been set that's not the default
	if op.sort != "" && op.sort != "default" {
		op.paths = op.sortPaths(paths, false)
		return
	}

	op.paths = op.sortPaths(paths, true)
}

// retrieveBackupFile retrieves the path to a previously created
// backup file for the current directory.
func (op *Operation) retrieveBackupFile() (string, error) {
	dir := strings.ReplaceAll(op.workingDir, pathSeperator, "_")
	if runtime.GOOS == windows {
		dir = strings.ReplaceAll(dir, ":", "_")
	}

	file := dir + ".json"

	fullPath, err := xdg.SearchDataFile(filepath.Join("f2", "backups", file))
	if err == nil {
		return fullPath, nil
	}

	// check the old location for backup files
	homeDir, err := os.UserHomeDir()
	if err != nil {
		return "", err
	}

	fullPath = filepath.Join(homeDir, ".f2", "backups", file)
	if _, err := os.Stat(fullPath); err != nil {
		return "", err
	}

	return fullPath, nil
}

// handleReplacementChain is ensures that each find
// and replace operation (single or chained) is handled correctly.
func (op *Operation) handleReplacementChain() error {
	for i, v := range op.replacementSlice {
		op.replacement = v

		err := op.replace()
		if err != nil {
			return err
		}

		for j, ch := range op.matches {
			// Update the source to the target from the previous replacement
			// in preparation for the next replacement
			if i != len(op.replacementSlice)-1 {
				op.matches[j].Source = ch.Target
			}

			// After the last replacement, update the Source
			// back to the original
			if i > 0 && i == len(op.replacementSlice)-1 {
				op.matches[j].Source = ch.originalSource
			}
		}

		if i != len(op.replacementSlice)-1 {
			err := op.setFindStringRegex(i + 1)
			if err != nil {
				return err
			}
		}
	}

	return nil
}

// run executes the operation sequence.
func (op *Operation) run() error {
	if op.revert {
		path, err := op.retrieveBackupFile()
		if err != nil {
			return fmt.Errorf(
				"Failed to retrieve backup file for the current directory: %w",
				err,
			)
		}

		return op.undo(path)
	}

	err := op.findMatches()
	if err != nil {
		return err
	}

	if len(op.excludeFilter) != 0 {
		err = op.filterMatches()
		if err != nil {
			return err
		}
	}

	if op.sort != "" {
		err = op.sortBy()
		if err != nil {
			return err
		}
	}

	err = op.handleReplacementChain()
	if err != nil {
		return err
	}

	return op.apply()
}

// setFindStringRegex compiles a regular expression for the
// find string of the corresponding replacement index (if any).
// Otherwise, the created regex will match the entire file name.
func (op *Operation) setFindStringRegex(replacementIndex int) error {
	// findPattern is set to match the entire file name by default
	// except if a find string for the corresponding replacement index
	// is found
	findPattern := ".*"
	if len(op.findSlice) > replacementIndex {
		findPattern = op.findSlice[replacementIndex]

		// Escape all regular expression metacharacters in string literal mode
		if op.stringLiteralMode {
			findPattern = regexp.QuoteMeta(findPattern)
		}

		if op.ignoreCase {
			findPattern = "(?i)" + findPattern
		}
	}

	re, err := regexp.Compile(findPattern)
	if err != nil {
		return err
	}

	op.searchRegex = re

	return nil
}

// setOptions applies the command line arguments
// onto the operation.
func setOptions(op *Operation, c *cli.Context) error {
	op.findSlice = c.StringSlice("find")
	op.replacementSlice = c.StringSlice("replace")
	op.exec = c.Bool("exec")
	op.fixConflicts = c.Bool("fix-conflicts")
	op.includeDir = c.Bool("include-dir")
	op.includeHidden = c.Bool("hidden")
	op.ignoreCase = c.Bool("ignore-case")
	op.ignoreExt = c.Bool("ignore-ext")
	op.recursive = c.Bool("recursive")
	op.directories = c.Args().Slice()
	op.onlyDir = c.Bool("only-dir")
	op.stringLiteralMode = c.Bool("string-mode")
	op.excludeFilter = c.StringSlice("exclude")
	op.maxDepth = int(c.Uint("max-depth"))
	op.quiet = c.Bool("quiet")
	op.revert = c.Bool("undo")
	op.verbose = c.Bool("verbose")
	op.allowOverwrites = c.Bool("allow-overwrites")
	op.replaceLimit = c.Int("replace-limit")
	op.csvFilename = c.String("csv")

	// Sorting
	if c.String("sort") != "" {
		op.sort = c.String("sort")
	} else if c.String("sortr") != "" {
		op.sort = c.String("sortr")
		op.reverseSort = true
	}

	if op.onlyDir {
		op.includeDir = true
	}

	return op.setFindStringRegex(0)
}

// walk is used to navigate directories recursively
// and include their contents in the pool of paths in
// which to find matches. It respects the following properties
// set on the operation: whether hidden files should be
// included, and the maximum depth limit (0 for no limit).
// The paths argument is modified in place.
func (op *Operation) walk(paths map[string][]os.DirEntry) error {
	var recursedPaths []string

	var currentDepth int

	// currentLevel represents the current level of directories
	// and their contents
	var currentLevel = make(map[string][]os.DirEntry)

loop:
	// The goal of each iteration is to created entries for each
	// unaccounted directory in the current level
	for dir, dirContents := range paths {
		if contains(recursedPaths, dir) {
			continue
		}

		if !op.includeHidden {
			var err error
			dirContents, err = removeHidden(dirContents, dir)
			if err != nil {
				return err
			}
		}

		for _, entry := range dirContents {
			if entry.IsDir() {
				fp := filepath.Join(dir, entry.Name())
				dirEntry, err := os.ReadDir(fp)
				if err != nil {
					return err
				}

				currentLevel[fp] = dirEntry
			}
		}

		recursedPaths = append(recursedPaths, dir)
	}

	// if there are directories in the current level
	// store each directory entry and empty the
	// currentLevel so that it may be repopulated
	if len(currentLevel) > 0 {
		for dir, dirContents := range currentLevel {
			paths[dir] = dirContents

			delete(currentLevel, dir)
		}

		currentDepth++
		if !(op.maxDepth > 0 && currentDepth == op.maxDepth) {
			goto loop
		}
	}

	return nil
}

func (op *Operation) handleCSV() error {
	records, err := readCSVFile(op.csvFilename)
	if err != nil {
		return err
	}

	var p []Change

records:
	for _, v := range records {
		if len(v) > 0 {
			source := strings.TrimSpace(v[0])

			var targetName string

			if len(v) > 1 {
				targetName = strings.TrimSpace(v[1])
			}

			if f, err := os.Stat(source); err == nil || errors.Is(err, os.ErrExist) {
				dir := filepath.Dir(source)

				vars, err := extractVariables(targetName)
				if err != nil {
					return err
				}

				ch := Change{
					BaseDir:        dir,
					Source:         filepath.Clean(f.Name()),
					originalSource: filepath.Clean(f.Name()),
					IsDir:          f.IsDir(),
					Target:         targetName,
				}

				err = op.replaceVariables(&ch, &vars)
				if err != nil {
					return err
				}

				// ensure the same the same path is not added more than once
				for _, v1 := range p {
					fullPath := filepath.Join(v1.BaseDir, v1.Source)
					if fullPath == source {
						continue records
					}
				}

				p = append(p, ch)
			}
		}
	}

	op.paths = p

	return nil
}

// newOperation returns an Operation constructed
// from command line flags & arguments.
func newOperation(c *cli.Context) (*Operation, error) {
	if len(c.StringSlice("find")) == 0 &&
		len(c.StringSlice("replace")) == 0 &&
		c.String("csv") == "" &&
		!c.Bool("undo") {
		return nil, errInvalidArgument
	}

	op := &Operation{}

	err := setOptions(op, c)
	if err != nil {
		return nil, err
	}

	// Get the current working directory
	op.workingDir, err = filepath.Abs(".")
	if err != nil {
		return nil, err
	}

	// If reverting an operation, no need to walk through directories
	if op.revert {
		return op, nil
	}

	if op.csvFilename != "" {
		err = op.handleCSV()
		if err != nil {
			return nil, fmt.Errorf("%w: %s", errCSVReadFailed, err.Error())
		}

		return op, nil
	}

	var paths = make(map[string][]os.DirEntry)
	for _, v := range op.directories {
		paths[v], err = os.ReadDir(v)
		if err == nil {
			continue
		}

		var f os.FileInfo

		f, err = os.Stat(v)
		if err != nil {
			return nil, err
		}

		dir := filepath.Dir(v)

		var dirEntry []os.DirEntry

		dirEntry, err = os.ReadDir(dir)
		if err != nil {
			return nil, err
		}

	entryLoop:
		for _, entry := range dirEntry {
			if entry.Name() == f.Name() {
				// Ensure that the file is not already
				// present in the directory entry
				for _, e := range paths[dir] {
					if e.Name() == f.Name() {
						break entryLoop
					}
				}

				paths[dir] = append(paths[dir], entry)

				break
			}
		}
	}

	// Use current directory
	if len(paths) == 0 {
		paths["."], err = os.ReadDir(".")
		if err != nil {
			return nil, err
		}
	}

	if op.recursive {
		err = op.walk(paths)
		if err != nil {
			return nil, err
		}
	}

	op.setPaths(paths)

	return op, nil
}<|MERGE_RESOLUTION|>--- conflicted
+++ resolved
@@ -19,11 +19,7 @@
 
 var (
 	errInvalidArgument = errors.New(
-<<<<<<< HEAD
 		"Invalid argument: one of `-f`, `-r` or `-u` must be present and set to a non empty string value. Use 'f2 --help' for more information",
-=======
-		"Invalid argument: one of `-f`, `-r`, `-csv` or `-u` must be present and set to a non empty string value\nUse 'f2 --help' for more information",
->>>>>>> b24a2886
 	)
 
 	errConflictDetected = errors.New(
@@ -91,11 +87,8 @@
 	numberOffset      []int
 	replaceLimit      int
 	allowOverwrites   bool
-<<<<<<< HEAD
 	verbose           bool
-=======
 	csvFilename       string
->>>>>>> b24a2886
 }
 
 type backupFile struct {
